--- conflicted
+++ resolved
@@ -90,7 +90,6 @@
 
     var trigger = percent_used
         |alert()
-<<<<<<< HEAD
             .message('{{ .Level}} / Node {{ index .Tags "nodename" }} has high memory usage: {{ index .Fields "avg_percent_used" }}%')
             .warn(lambda: "avg_percent_used" > warnRate)
             .warnReset(lambda: "avg_percent_used" < warnReset)
@@ -100,11 +99,6 @@
             .email()
             .log('/var/lib/kapacitor/logs/high_memory.log')
             .mode(0644)
-=======
-            .message('{{ .Level}}: {{ .Name }}/{{ index .Tags "nodename" }} has high memory usage: {{ index .Fields "used" }}%')
-            .warn(lambda: "used" > 0.70)
-            .crit(lambda: "used" > 0.80)
-            .email()
 
   filesystem.tick: |
     var period = 1m
@@ -206,5 +200,4 @@
     ''')
             .email()
             .log('/var/lib/kapacitor/logs/inodes.log')
-            .mode(0644)
->>>>>>> 81e83113
+            .mode(0644)